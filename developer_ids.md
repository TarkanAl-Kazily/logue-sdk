--- conflicted
+++ resolved
@@ -26,8 +26,5 @@
  | dev_id | Developer | 
  | --- | --- | 
  | 0x53564253 ('SVBS') | [Sinevibes](https://sinevib.es) |
-<<<<<<< HEAD
- | 0x45444F55 ('EDOU') | [Edouard Digital](https://edouard.digital) |
-=======
  | 0x656B7544 ('ekuD') | [Oleg Burdaev](https://github.com/dukesrg) |
->>>>>>> aaafb596
+ | 0x45444F55 ('EDOU') | [Edouard Digital](https://edouard.digital) |